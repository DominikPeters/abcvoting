from __future__ import print_function

import sys
sys.path.insert(0, '..')

import file_reader
from preferences import Profile
import rules_approval
import committees

# See whether the Gurobi ILP solver is available

ilp = True
try:
    import gurobipy  # pylint: disable=unused-import
except ImportError:
    ilp = False
    print("ILP solver Gurobi not available (import gurobipy failed).")
    print()

print("****************************************")

committeesize = 2

<<<<<<< HEAD

def compute(rankings, cand_count):
=======
def compute(appr_sets, cand_count):
>>>>>>> 55cb4b5b
    profile = Profile(cand_count)
    profile.add_preferences(appr_sets)
    print("Computing a committee of size", committeesize, end=' ')
    print("with the Proportional Approval Voting (PAV) rule")
    print("given a", profile)
    print("Output:")
    output = rules_approval.compute_pav(profile, committeesize, ilp=ilp)
    committees.print_committees(output)

    print("****************************************")


profiles = file_reader.load_election_files_from_dir("./examples/toi_examples/",
                                                    max_approval_percent=0.7)

for candidate_map, appr_sets, cand_count in profiles:
    compute(appr_sets, cand_count)


# Example to read a single file
candidate_map, appr_sets, cand_count = \
    file_reader.read_election_file("./examples/toi_examples/ex_2010.toi",
                                   max_approval_percent=0.5)

compute(appr_sets, cand_count)


# Example with setsize
_, appr_sets, cand_count = \
    file_reader.read_election_file("./examples/toi_examples/ex_2010.toi",
                                   setsize=1)

<<<<<<< HEAD
compute(rankings, cand_count)
=======
compute(appr_sets, cand_count)

>>>>>>> 55cb4b5b
<|MERGE_RESOLUTION|>--- conflicted
+++ resolved
@@ -22,12 +22,8 @@
 
 committeesize = 2
 
-<<<<<<< HEAD
 
-def compute(rankings, cand_count):
-=======
 def compute(appr_sets, cand_count):
->>>>>>> 55cb4b5b
     profile = Profile(cand_count)
     profile.add_preferences(appr_sets)
     print("Computing a committee of size", committeesize, end=' ')
@@ -60,9 +56,5 @@
     file_reader.read_election_file("./examples/toi_examples/ex_2010.toi",
                                    setsize=1)
 
-<<<<<<< HEAD
-compute(rankings, cand_count)
-=======
-compute(appr_sets, cand_count)
 
->>>>>>> 55cb4b5b
+compute(appr_sets, cand_count)